// cSpell:words xstate
import { state, property, customElement } from "lit/decorators.js";
import { msg, localized } from "@lit/localize";
import { createMachine, interpret, assign } from "@xstate/fsm";
import { when } from "lit/directives/when.js";

import type { ViewState } from "@/utils/APIRouter";
import LiteElement, { html } from "@/utils/LiteElement";
import AuthService from "@/utils/AuthService";
import { ROUTES } from "@/routes";
import { isApiError } from "@/utils/api";
import { type PropertyValues } from "lit";

type FormContext = {
  successMessage?: string;
  serverError?: string;
};
type FormSuccessEvent = {
  type: "SUCCESS";
  detail: {
    successMessage?: FormContext["successMessage"];
  };
};
type FormErrorEvent = {
  type: "ERROR";
  detail: {
    serverError?: FormContext["serverError"];
  };
};
type FormEvent =
  | { type: "SHOW_SIGN_IN_WITH_PASSWORD" }
  | { type: "SHOW_FORGOT_PASSWORD" }
  | { type: "SUBMIT" }
  | { type: "BACKEND_INITIALIZED" }
  | { type: "BACKEND_NOT_INITIALIZED" }
  | FormSuccessEvent
  | FormErrorEvent;

type FormTypestate =
  | {
      value: "signIn";
      context: FormContext;
    }
  | {
      value: "signingIn";
      context: FormContext;
    }
  | {
      value: "forgotPassword";
      context: FormContext;
    }
  | {
      value: "submittingForgotPassword";
      context: FormContext;
    }
  | {
      value: "backendInitializing";
      context: FormContext;
    };

const initialContext = {};

const machine = createMachine<FormContext, FormEvent, FormTypestate>(
  {
    id: "loginForm",
    initial: "signIn",
    context: initialContext,
    states: {
      ["signIn"]: {
        on: {
          SHOW_FORGOT_PASSWORD: {
            target: "forgotPassword",
            actions: "reset",
          },
          SUBMIT: {
            target: "signingIn",
            actions: "reset",
          },
          BACKEND_NOT_INITIALIZED: {
            target: "backendInitializing",
          },
        },
      },
      ["signingIn"]: {
        on: {
          SUCCESS: "signedIn",
          ERROR: {
            target: "signIn",
            actions: "setError",
          },
        },
      },
      ["forgotPassword"]: {
        on: {
          SHOW_SIGN_IN_WITH_PASSWORD: {
            target: "signIn",
            actions: "reset",
          },
          SUBMIT: {
            target: "submittingForgotPassword",
            actions: "reset",
          },
        },
      },
      ["submittingForgotPassword"]: {
        on: {
          SUCCESS: {
            target: "signIn",
            actions: "setSuccessMessage",
          },
          ERROR: {
            target: "forgotPassword",
            actions: "setError",
          },
        },
      },
      ["backendInitializing"]: {
        on: {
          BACKEND_INITIALIZED: {
            target: "signIn",
            actions: "reset",
          },
        },
      },
    },
  },
  {
    actions: {
      reset: assign(() => initialContext),
      setSuccessMessage: assign((context, event) => ({
        ...context,
        ...(event as FormSuccessEvent).detail,
      })),
      setError: assign((context, event) => ({
        ...context,
        ...(event as FormErrorEvent).detail,
      })),
    },
  },
);

@localized()
@customElement("btrix-log-in")
export class LogInPage extends LiteElement {
  @property({ type: Object })
  viewState!: ViewState;

  @property({ type: String })
  redirectUrl: string = ROUTES.home;

<<<<<<< HEAD
  @property({ type: Boolean })
  PasswordLoginEnabled: boolean = true;

  @property({ type: Boolean })
  HeaderSSOEnabled: boolean = false;

  @property({ type: Boolean })
  OIDCSSOEnabled: boolean = false;

  private formStateService = interpret(machine);
=======
  private readonly formStateService = interpret(machine);
>>>>>>> f853fcdd

  @state()
  private formState = machine.initialState;
  private timerId?: number;

  firstUpdated() {
    this.formStateService.subscribe((state) => {
      this.formState = state;
    });

    this.formStateService.start();
    void this.checkBackendInitialized();
  }

  disconnectedCallback() {
    this.formStateService.stop();
    window.clearTimeout(this.timerId);
    super.disconnectedCallback();
  }

  async updated(changedProperties: PropertyValues<this>) {
    if (changedProperties.get("viewState")) {
      await this.updateComplete;

      this.syncFormStateView();
    }
  }

  render() {
    let form, link, successMessage;

    if (
      this.formState.value === "forgotPassword" ||
      this.formState.value === "submittingForgotPassword"
    ) {
      form = this.renderForgotPasswordForm();
      link = html`
        <a
          class="text-sm text-gray-400 hover:text-gray-500"
          href="/log-in"
          @click=${this.navLink}
          >${msg("Sign in with password")}</a
        >
      `;
    } else {
      form = this.renderLoginForm();
      link = html`
        <a
          class="text-sm text-gray-400 hover:text-gray-500"
          href="/log-in/forgot-password"
          @click=${this.navLink}
          >${msg("Forgot your password?")}</a
        >
      `;
    }

    if (this.formState.context.successMessage) {
      successMessage = html`
        <div>
          <btrix-alert variant="success"
            >${this.formState.context.successMessage}</btrix-alert
          >
        </div>
      `;
    }

    if (!this.PasswordLoginEnabled){
      form = '';
      link = '';
    }

    return html`
      <article class="grid w-full max-w-md gap-5">
        ${successMessage}

<<<<<<< HEAD
        <main class="md:bg-white md:border md:shadow-lg md:rounded-lg p-10">
          <div>${this.renderFormError()}</div>
=======
        <main class="p-10 md:rounded-lg md:border md:bg-white md:shadow-lg">
>>>>>>> f853fcdd
          <div>${form}</div>
          ${when(this.HeaderSSOEnabled, () => html`<div style="margin-top: 20px">${this.renderLoginHeaderButton()}</div>`)}
          ${when(this.OIDCSSOEnabled, () => html`<div style="margin-top: 20px">${this.renderLoginOIDCButton()}</div>`)}
        </main>
        <footer class="text-center">${link}</footer>
      </article>
    `;
  }

  private syncFormStateView() {
    const route = this.viewState.route;

    if (route === "login") {
      this.formStateService.send("SHOW_SIGN_IN_WITH_PASSWORD");
    } else if (route === "forgotPassword") {
      this.formStateService.send("SHOW_FORGOT_PASSWORD");
    }
  }

  private renderFormError() {
    let formError;

    if (this.formState.context.serverError) {
      formError = html`
        <div class="mb-5">
          <btrix-alert id="formError" variant="danger"
            >${this.formState.context.serverError}</btrix-alert
          >
        </div>
      `;
    }

    return formError
  }

  private renderLoginForm() {

    var button_type = "primary"
    if (this.HeaderSSOEnabled || this.OIDCSSOEnabled) {
      button_type = "default"
    }

    return html`
      <form @submit=${this.onSubmitLogIn} aria-describedby="formError">
        <div class="mb-5">
          <btrix-input
            id="email"
            name="username"
            label=${msg("Email")}
            type="email"
            autocomplete="username"
            required
          >
          </btrix-input>
        </div>
        <div class="mb-5">
          <btrix-input
            id="password"
            name="password"
            label=${msg("Password")}
            type="password"
            autocomplete="current-password"
            passwordToggle
            required
          >
          </btrix-input>
        </div>

        <sl-button
          class="w-full"
          variant="${button_type}"
          ?loading=${this.formState.value === "signingIn"}
          ?disabled=${this.formState.value === "backendInitializing"}
          type="submit"
          >${msg("Log In")}</sl-button
        >
        ${this.formState.value === "backendInitializing"
          ? html` <div class="mt-3">
              <btrix-alert variant="warning" class="text-center"
                >${msg(
                  "Please wait while Browsertrix Cloud is initializing",
                )}</btrix-alert
              >
            </div>`
          : ""}
      </form>
    `;
  }

  private renderLoginHeaderButton() {

    return html`
      <form @submit=${this.onSubmitLogInHeader}>
        <sl-button
          class="w-full"
          variant="primary"
          ?loading=${this.formState.value === "signingIn"}
          ?disabled=${this.formState.value === "backendInitializing"}
          type="submit"
          >${msg("Log In with Single Sign On")}</sl-button
        >
      </form>
    `;
  }

  private renderLoginOIDCButton() {

    return html`
      <form @submit=${this.onSubmitLogInOIDC}>
        <sl-button
          class="w-full"
          variant="primary"
          ?loading=${this.formState.value === "signingIn"}
          ?disabled=${this.formState.value === "backendInitializing"}
          type="submit"
          >${msg("Log In with Single Sign On")}</sl-button
        >
      </form>
    `;
  }

  private renderForgotPasswordForm() {
    let formError;

    if (this.formState.context.serverError) {
      formError = html`
        <div class="mb-5">
          <btrix-alert id="formError" variant="danger"
            >${this.formState.context.serverError}</btrix-alert
          >
        </div>
      `;
    }

    return html`
      <form @submit=${this.onSubmitResetPassword} aria-describedby="formError">
        <div class="mb-5">
          <btrix-input
            id="email"
            name="email"
            type="email"
            label="${msg("Your email address")}"
            autocomplete="username"
            required
          >
          </btrix-input>
        </div>

        ${formError}

        <sl-button
          class="w-full"
          variant="primary"
          ?loading=${this.formState.value === "submittingForgotPassword"}
          type="submit"
          >${msg("Request password reset")}</sl-button
        >
      </form>
    `;
  }

  async checkBackendInitialized() {
    const resp = await fetch("/api/settings");
    if (resp.status === 200) {
      this.formStateService.send("BACKEND_INITIALIZED");
      this.checkEnabledSSOMethods();
    } else {
      this.formStateService.send("BACKEND_NOT_INITIALIZED");
      this.timerId = window.setTimeout(
        () => this.checkBackendInitialized(),
        5000,
      );
    }
  }

  async checkEnabledSSOMethods() {
    const resp = await fetch("/api/auth/jwt/login/methods");
    if (resp.status == 200) {
      const data = await resp.json();
      this.PasswordLoginEnabled = data.login_methods.password;
      this.HeaderSSOEnabled = data.login_methods.sso_header;
      this.OIDCSSOEnabled = data.login_methods.sso_oidc;
    }
  }

  async onSubmitLogIn(event: SubmitEvent) {
    event.preventDefault();
    this.formStateService.send("SUBMIT");

    const formData = new FormData(event.target as HTMLFormElement);
    const username = formData.get("username") as string;
    const password = formData.get("password") as string;

    try {
      const data = await AuthService.login({ email: username, password });

      this.dispatchEvent(
        AuthService.createLoggedInEvent({
          ...data,
          redirectUrl: this.redirectUrl,
        }),
      );

      // no state update here, since "btrix-logged-in" event
      // will result in a route change
    } catch (e) {
      if (isApiError(e)) {
        let message = msg("Sorry, invalid username or password");
        if (e.statusCode === 429) {
          message = msg(
            "Sorry, too many failed login attempts. A reset password link has been sent to your email.",
          );
        }
        this.formStateService.send({
          type: "ERROR",
          detail: {
            serverError: message,
          },
        });
      } else {
        this.formStateService.send({
          type: "ERROR",
          detail: {
            serverError: msg("Something went wrong, couldn't sign you in"),
          },
        });
      }
    }
  }

  async onSubmitLogInHeader(event: SubmitEvent) {
    event.preventDefault();
    window.location.href = "/log-in/header";
  }

  async onSubmitLogInOIDC(event: SubmitEvent) {
    event.preventDefault();
    window.location.href = "/log-in/oidc";
  }

  async onSubmitResetPassword(event: SubmitEvent) {
    event.preventDefault();
    this.formStateService.send("SUBMIT");

    const formData = new FormData(event.target as HTMLFormElement);
    const email = formData.get("email") as string;

    const resp = await fetch("/api/auth/forgot-password", {
      method: "POST",
      headers: {
        "Content-Type": "application/json",
      },
      body: JSON.stringify({ email }),
    });

    if (resp.status === 202) {
      this.formStateService.send({
        type: "SUCCESS",
        detail: {
          successMessage: msg(
            "Successfully received your request. You will receive an email to reset your password if your email is found in our system.",
          ),
        },
      });
    } else if (resp.status === 422) {
      this.formStateService.send({
        type: "ERROR",
        detail: {
          serverError: msg("That email is not a valid email address"),
        },
      });
    } else {
      this.formStateService.send({
        type: "ERROR",
        detail: {
          serverError: msg("Something unexpected went wrong"),
        },
      });
    }
  }
}<|MERGE_RESOLUTION|>--- conflicted
+++ resolved
@@ -148,7 +148,6 @@
   @property({ type: String })
   redirectUrl: string = ROUTES.home;
 
-<<<<<<< HEAD
   @property({ type: Boolean })
   PasswordLoginEnabled: boolean = true;
 
@@ -158,10 +157,7 @@
   @property({ type: Boolean })
   OIDCSSOEnabled: boolean = false;
 
-  private formStateService = interpret(machine);
-=======
   private readonly formStateService = interpret(machine);
->>>>>>> f853fcdd
 
   @state()
   private formState = machine.initialState;
@@ -237,12 +233,8 @@
       <article class="grid w-full max-w-md gap-5">
         ${successMessage}
 
-<<<<<<< HEAD
-        <main class="md:bg-white md:border md:shadow-lg md:rounded-lg p-10">
+        <main class="p-10 md:rounded-lg md:border md:bg-white md:shadow-lg">
           <div>${this.renderFormError()}</div>
-=======
-        <main class="p-10 md:rounded-lg md:border md:bg-white md:shadow-lg">
->>>>>>> f853fcdd
           <div>${form}</div>
           ${when(this.HeaderSSOEnabled, () => html`<div style="margin-top: 20px">${this.renderLoginHeaderButton()}</div>`)}
           ${when(this.OIDCSSOEnabled, () => html`<div style="margin-top: 20px">${this.renderLoginOIDCButton()}</div>`)}
