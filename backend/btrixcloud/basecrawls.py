--- conflicted
+++ resolved
@@ -63,15 +63,6 @@
     def __init__(
         self,
         mdb,
-<<<<<<< HEAD
-        users,
-        orgs,
-        crawl_configs,
-        crawl_manager,
-        colls,
-        storage_ops,
-        background_jobs,
-=======
         users: UserManager,
         orgs: OrgOps,
         crawl_manager: CrawlManager,
@@ -79,7 +70,7 @@
         colls: CollectionOps,
         storage_ops: StorageOps,
         event_webhook_ops: EventWebhookOps,
->>>>>>> 420ced8a
+        background_job_ops: BackgroundJobs
     ):
         self.crawls = mdb["crawls"]
         self.crawl_manager = crawl_manager
@@ -88,15 +79,12 @@
         self.orgs = orgs
         self.colls = colls
         self.storage_ops = storage_ops
-<<<<<<< HEAD
+        self.event_webhook_ops = event_webhook_ops
         self.background_job_ops = background_jobs
-=======
-        self.event_webhook_ops = event_webhook_ops
 
         presign_duration_minutes = int(
             os.environ.get("PRESIGN_DURATION_MINUTES") or PRESIGN_MINUTES_DEFAULT
         )
->>>>>>> 420ced8a
 
         self.presign_duration_seconds = (
             min(presign_duration_minutes, PRESIGN_MINUTES_MAX) * 60
@@ -694,39 +682,11 @@
 
 
 # ============================================================================
-<<<<<<< HEAD
-def init_base_crawls_api(
-    app,
-    mdb,
-    users,
-    crawl_manager,
-    crawl_config_ops,
-    orgs,
-    colls,
-    storage_ops,
-    background_jobs,
-    user_dep,
-):
-    """base crawls api"""
-    # pylint: disable=invalid-name, duplicate-code, too-many-arguments, too-many-locals
-
-    ops = BaseCrawlOps(
-        mdb,
-        users,
-        orgs,
-        crawl_config_ops,
-        crawl_manager,
-        colls,
-        storage_ops,
-        background_jobs,
-    )
-=======
 def init_base_crawls_api(app, user_dep, *args):
     """base crawls api"""
     # pylint: disable=invalid-name, duplicate-code, too-many-arguments, too-many-locals
 
     ops = BaseCrawlOps(*args)
->>>>>>> 420ced8a
 
     org_viewer_dep = ops.orgs.org_viewer_dep
     org_crawl_dep = ops.orgs.org_crawl_dep
