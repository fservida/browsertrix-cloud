""" Profile Management """

from typing import Optional, Union, TYPE_CHECKING, Any, cast
from datetime import datetime
from uuid import UUID, uuid4
import os

from urllib.parse import urlencode

from fastapi import APIRouter, Depends, Request, HTTPException
import aiohttp

from .pagination import DEFAULT_PAGE_SIZE, paginated_format
from .models import (
    Profile,
    ProfileWithCrawlConfigs,
    ProfileFile,
    UrlIn,
    ProfileLaunchBrowserIn,
    BrowserId,
    ProfileCreate,
    ProfileUpdate,
    Organization,
    User,
    PaginatedResponse,
    StorageRef,
)

if TYPE_CHECKING:
    from .orgs import OrgOps
    from .crawlmanager import CrawlManager
    from .storages import StorageOps
    from .crawlconfigs import CrawlConfigOps
else:
    OrgOps = CrawlManager = StorageOps = CrawlConfigOps = object


BROWSER_EXPIRE = 300


# ============================================================================
# pylint: disable=too-many-instance-attributes, too-many-arguments
class ProfileOps:
    """Profile management"""

<<<<<<< HEAD
    def __init__(self, mdb, orgs, crawl_manager, storage_ops, background_job_ops):
=======
    orgs: OrgOps
    crawl_manager: CrawlManager
    storage_ops: StorageOps

    crawlconfigs: CrawlConfigOps

    def __init__(self, mdb, orgs, crawl_manager, storage_ops):
>>>>>>> 420ced8a
        self.profiles = mdb["profiles"]
        self.orgs = orgs
        self.background_job_ops = background_job_ops

        self.crawl_manager = crawl_manager
        self.storage_ops = storage_ops

        self.browser_fqdn_suffix = os.environ.get("CRAWLER_FQDN_SUFFIX")

        self.router = APIRouter(
            prefix="/profiles",
            tags=["profiles"],
            responses={404: {"description": "Not found"}},
        )

        self.crawlconfigs = cast(CrawlConfigOps, None)

    def set_crawlconfigs(self, crawlconfigs):
        """set crawlconfigs ops"""
        self.crawlconfigs = crawlconfigs

    async def create_new_browser(
        self, org: Organization, user: User, profile_launch: ProfileLaunchBrowserIn
    ):
        """Create new profile"""
        prev_profile = ""
        prev_profile_id = ""
        if profile_launch.profileId:
            prev_profile = await self.get_profile_storage_path(
                profile_launch.profileId, org
            )

            if not prev_profile:
                raise HTTPException(status_code=400, detail="invalid_base_profile")

            prev_profile_id = str(profile_launch.profileId)

        browserid = await self.crawl_manager.run_profile_browser(
            str(user.id),
            str(org.id),
            url=profile_launch.url,
            storage=org.storage,
            baseprofile=prev_profile_id,
            profile_filename=prev_profile,
        )

        if not browserid:
            raise HTTPException(status_code=400, detail="browser_not_created")

        return BrowserId(browserid=browserid)

    async def get_profile_browser_url(self, browserid, oid, headers):
        """get profile browser url"""
        json = await self._send_browser_req(browserid, "/vncpass")

        password = json.get("password")

        if not password:
            raise HTTPException(status_code=400, detail="browser_not_available")

        scheme = headers.get("X-Forwarded-Proto") or "http"
        host = headers.get("Host") or "localhost"
        # ws_scheme = "wss" if scheme == "https" else "ws"

        auth_bearer = headers.get("Authorization").split(" ")[1]

        params = {
            "path": f"browser/{browserid}/ws?oid={oid}&auth_bearer={auth_bearer}",
            "password": password,
            "oid": oid,
            "auth_bearer": auth_bearer,
            "scale": 0.75,
        }

        url = f"{scheme}://{host}/browser/{browserid}/?{urlencode(params)}"
        params["url"] = url
        return params

    async def ping_profile_browser(self, browserid):
        """ping profile browser to keep it running"""
        await self.crawl_manager.ping_profile_browser(browserid)

        json = await self._send_browser_req(browserid, "/ping")

        return {"success": True, "origins": json.get("origins") or []}

    async def navigate_profile_browser(self, browserid, urlin: UrlIn):
        """ping profile browser to keep it running"""
        await self._send_browser_req(browserid, "/navigate", "POST", json=urlin.dict())

        return {"success": True}

    async def commit_to_profile(
        self,
        browser_commit: Union[ProfileCreate, ProfileUpdate],
        storage: StorageRef,
        metadata: dict,
        profileid: Optional[UUID] = None,
    ) -> dict[str, Any]:
        """commit profile and shutdown profile browser"""
        if not profileid:
            profileid = uuid4()

        filename_data = {"filename": f"profile-{profileid}.tar.gz"}

        json = await self._send_browser_req(
            browser_commit.browserid, "/createProfileJS", "POST", json=filename_data
        )

        try:
            resource = json["resource"]
        except:
            # pylint: disable=raise-missing-from
            raise HTTPException(status_code=400, detail="browser_not_valid")

        await self.crawl_manager.delete_profile_browser(browser_commit.browserid)

        # backwards compatibility
        file_size = resource.get("size") or resource.get("bytes")

        profile_file = ProfileFile(
            hash=resource["hash"],
            size=file_size,
            filename=resource["path"],
            storage=storage,
        )

        baseid = metadata.get("btrix.baseprofile")
        if baseid:
            print("baseid", baseid)
            baseid = UUID(baseid)

        oid = UUID(metadata.get("btrix.org"))

        if await self.orgs.storage_quota_reached(oid):
            raise HTTPException(status_code=403, detail="storage_quota_reached")

        profile = Profile(
            id=profileid,
            name=browser_commit.name,
            description=browser_commit.description,
            created=datetime.utcnow().replace(microsecond=0, tzinfo=None),
            origins=json["origins"],
            resource=profile_file,
            userid=UUID(metadata.get("btrix.user")),
            oid=oid,
            baseid=baseid,
        )

        await self.profiles.find_one_and_update(
            {"_id": profile.id}, {"$set": profile.to_dict()}, upsert=True
        )

        await self.background_job_ops.create_replica_job(oid, profile_file.filename)

        quota_reached = await self.orgs.inc_org_bytes_stored(oid, file_size, "profile")

        return {
            "added": True,
            "id": str(profile.id),
            "storageQuotaReached": quota_reached,
        }

    async def update_profile_metadata(self, profileid: UUID, update: ProfileUpdate):
        """Update name and description metadata only on existing profile"""
        query = {"name": update.name}
        if update.description is not None:
            query["description"] = update.description

        if not await self.profiles.find_one_and_update(
            {"_id": profileid}, {"$set": query}
        ):
            raise HTTPException(status_code=404, detail="profile_not_found")

        return {"updated": True}

    async def list_profiles(
        self,
        org: Organization,
        userid: Optional[UUID] = None,
        page_size: int = DEFAULT_PAGE_SIZE,
        page: int = 1,
    ):
        """list all profiles"""
        # Zero-index page for query
        page = page - 1
        skip = page_size * page

        query = {"oid": org.id}
        if userid:
            query["userid"] = userid

        total = await self.profiles.count_documents(query)

        cursor = self.profiles.find(query, skip=skip, limit=page_size)
        results = await cursor.to_list(length=page_size)
        profiles = [Profile.from_dict(res) for res in results]

        return profiles, total

    async def get_profile(self, profileid: UUID, org: Optional[Organization] = None):
        """get profile by id and org"""
        query: dict[str, object] = {"_id": profileid}
        if org:
            query["oid"] = org.id

        res = await self.profiles.find_one(query)
        if not res:
            raise HTTPException(status_code=404, detail="profile_not_found")

        return Profile.from_dict(res)

    async def get_profile_with_configs(
        self, profileid: UUID, org: Optional[Organization] = None
    ):
        """get profile for api output, with crawlconfigs"""

        profile = await self.get_profile(profileid, org)

        crawlconfigs = await self.get_crawl_configs_for_profile(profileid, org)

        return ProfileWithCrawlConfigs(crawlconfigs=crawlconfigs, **profile.dict())

    async def get_profile_storage_path(
        self, profileid: UUID, org: Optional[Organization] = None
    ):
        """return profile path filename (relative path) for given profile id and org"""
        try:
            profile = await self.get_profile(profileid, org)
            return profile.resource.filename
        # pylint: disable=bare-except
        except:
            return None

    async def get_profile_name(
        self, profileid: UUID, org: Optional[Organization] = None
    ):
        """return profile for given profile id and org"""
        try:
            profile = await self.get_profile(profileid, org)
            return profile.name
        # pylint: disable=bare-except
        except:
            return None

    async def get_crawl_configs_for_profile(
        self, profileid: UUID, org: Optional[Organization] = None
    ):
        """Get list of crawl config id, names for that use a particular profile"""

        crawlconfig_names = await self.crawlconfigs.get_crawl_config_ids_for_profile(
            profileid, org
        )

        return crawlconfig_names

    async def delete_profile(self, profileid: UUID, org: Organization):
        """delete profile, if not used in active crawlconfig"""
        profile = await self.get_profile_with_configs(profileid, org)

        if len(profile.crawlconfigs) > 0:
            return {"error": "in_use", "crawlconfigs": profile.crawlconfigs}

        query: dict[str, object] = {"_id": profileid}
        if org:
            query["oid"] = org.id

        # Delete file from storage
        if profile.resource:
            await self.storage_ops.delete_crawl_file_object(org, profile.resource)
            await self.orgs.inc_org_bytes_stored(
                org.id, -profile.resource.size, "profile"
            )

        res = await self.profiles.delete_one(query)
        if not res or res.deleted_count != 1:
            raise HTTPException(status_code=404, detail="profile_not_found")

        await self.background_job_ops.create_delete_replica_job(
            org.id, profile.resource.filename
        )

        quota_reached = await self.orgs.storage_quota_reached(org.id)

        return {"success": True, "storageQuotaReached": quota_reached}

    async def delete_profile_browser(self, browserid):
        """delete profile browser immediately"""
        if not await self.crawl_manager.delete_profile_browser(browserid):
            raise HTTPException(status_code=404, detail="browser_not_found")

        return {"success": True}

    async def _send_browser_req(self, browserid, path, method="GET", json=None):
        """make request to browser api to get state"""
        try:
            async with aiohttp.ClientSession() as session:
                async with session.request(
                    method,
                    f"http://browser-{browserid}.browser{self.browser_fqdn_suffix}:9223{path}",
                    json=json,
                ) as resp:
                    json = await resp.json()

        except Exception:
            # pylint: disable=raise-missing-from
            raise HTTPException(status_code=200, detail="waiting_for_browser")

        return json


# ============================================================================
# pylint: disable=redefined-builtin,invalid-name,too-many-locals,too-many-arguments
def init_profiles_api(
    mdb, org_ops, crawl_manager, storage_ops, background_job_ops, user_dep
):
    """init profile ops system"""
    ops = ProfileOps(mdb, org_ops, crawl_manager, storage_ops, background_job_ops)

    router = ops.router

    org_crawl_dep = org_ops.org_crawl_dep

    async def browser_get_metadata(
        browserid: str, org: Organization = Depends(org_crawl_dep)
    ):
        # if await ops.redis.hget(f"br:{browserid}", "org") != str(org.id):
        metadata = await crawl_manager.get_profile_browser_metadata(browserid)
        if metadata.get("btrix.org") != str(org.id):
            raise HTTPException(status_code=404, detail="no_such_browser")

        return metadata

    async def browser_dep(browserid: str, org: Organization = Depends(org_crawl_dep)):
        await browser_get_metadata(browserid, org)
        return browserid

    @router.get("", response_model=PaginatedResponse)
    async def list_profiles(
        org: Organization = Depends(org_crawl_dep),
        userid: Optional[UUID] = None,
        pageSize: int = DEFAULT_PAGE_SIZE,
        page: int = 1,
    ):
        profiles, total = await ops.list_profiles(
            org, userid, page_size=pageSize, page=page
        )
        return paginated_format(profiles, total, page, pageSize)

    @router.post("")
    async def commit_browser_to_new(
        browser_commit: ProfileCreate,
        org: Organization = Depends(org_crawl_dep),
    ):
        metadata = await browser_get_metadata(browser_commit.browserid, org)

        return await ops.commit_to_profile(browser_commit, org.storage, metadata)

    @router.patch("/{profileid}")
    async def commit_browser_to_existing(
        browser_commit: ProfileUpdate,
        profileid: UUID,
        org: Organization = Depends(org_crawl_dep),
    ):
        if not browser_commit.browserid:
            await ops.update_profile_metadata(profileid, browser_commit)

        else:
            metadata = await browser_get_metadata(browser_commit.browserid, org)

            await ops.commit_to_profile(
                browser_commit, org.storage, metadata, profileid
            )

        return {"updated": True}

    @router.get("/{profileid}", response_model=ProfileWithCrawlConfigs)
    async def get_profile(
        profileid: UUID,
        org: Organization = Depends(org_crawl_dep),
    ):
        return await ops.get_profile_with_configs(profileid, org)

    @router.delete("/{profileid}")
    async def delete_profile(
        profileid: UUID,
        org: Organization = Depends(org_crawl_dep),
    ):
        return await ops.delete_profile(profileid, org)

    @router.post("/browser", response_model=BrowserId)
    async def create_new(
        profile_launch: ProfileLaunchBrowserIn,
        org: Organization = Depends(org_crawl_dep),
        user: User = Depends(user_dep),
    ):
        return await ops.create_new_browser(org, user, profile_launch)

    @router.post("/browser/{browserid}/ping")
    async def ping_profile_browser(browserid: str = Depends(browser_dep)):
        return await ops.ping_profile_browser(browserid)

    @router.post("/browser/{browserid}/navigate")
    async def navigate_profile_browser(
        urlin: UrlIn, browserid: str = Depends(browser_dep)
    ):
        return await ops.navigate_profile_browser(browserid, urlin)

    @router.get("/browser/{browserid}")
    async def get_profile_browser_url(
        request: Request,
        browserid: str = Depends(browser_dep),
        org: Organization = Depends(org_crawl_dep),
    ):
        return await ops.get_profile_browser_url(
            browserid, str(org.id), request.headers
        )

    # pylint: disable=unused-argument
    @router.get("/browser/{browserid}/access")
    async def access_check(browserid: str = Depends(browser_dep)):
        return {}

    @router.delete("/browser/{browserid}")
    async def delete_profile_browser(browserid: str = Depends(browser_dep)):
        return await ops.delete_profile_browser(browserid)

    org_ops.router.include_router(router)

    return ops<|MERGE_RESOLUTION|>--- conflicted
+++ resolved
@@ -31,8 +31,9 @@
     from .crawlmanager import CrawlManager
     from .storages import StorageOps
     from .crawlconfigs import CrawlConfigOps
+    from .backgroundjobs import BackgroundJobOps
 else:
-    OrgOps = CrawlManager = StorageOps = CrawlConfigOps = object
+    OrgOps = CrawlManager = StorageOps = CrawlConfigOps = BackgroundJobOps = object
 
 
 BROWSER_EXPIRE = 300
@@ -43,17 +44,14 @@
 class ProfileOps:
     """Profile management"""
 
-<<<<<<< HEAD
-    def __init__(self, mdb, orgs, crawl_manager, storage_ops, background_job_ops):
-=======
     orgs: OrgOps
     crawl_manager: CrawlManager
     storage_ops: StorageOps
 
     crawlconfigs: CrawlConfigOps
-
-    def __init__(self, mdb, orgs, crawl_manager, storage_ops):
->>>>>>> 420ced8a
+    background_job_ops: BackgroundJobOps
+
+    def __init__(self, mdb, orgs, crawl_manager, storage_ops, background_job_ops):
         self.profiles = mdb["profiles"]
         self.orgs = orgs
         self.background_job_ops = background_job_ops
