--- conflicted
+++ resolved
@@ -123,13 +123,8 @@
         return {"updated": True}
 
     async def add_crawls_to_collection(
-<<<<<<< HEAD
-        self, coll_id: uuid.UUID, crawl_ids: List[str], org: Organization
-    ) -> CollOut:
-=======
         self, coll_id: UUID, crawl_ids: List[str], org: Organization
-    ):
->>>>>>> b8351a7f
+    ) -> CollOut:
         """Add crawls to collection"""
         await self.crawl_ops.add_to_collection(crawl_ids, coll_id, org)
 
@@ -153,13 +148,8 @@
         return await self.get_collection(coll_id, org)
 
     async def remove_crawls_from_collection(
-<<<<<<< HEAD
-        self, coll_id: uuid.UUID, crawl_ids: List[str], org: Organization
-    ) -> CollOut:
-=======
         self, coll_id: UUID, crawl_ids: List[str], org: Organization
-    ):
->>>>>>> b8351a7f
+    ) -> CollOut:
         """Remove crawls from collection"""
         await self.crawl_ops.remove_from_collection(crawl_ids, coll_id)
         modified = datetime.utcnow().replace(microsecond=0, tzinfo=None)
@@ -182,13 +172,8 @@
         return await self.get_collection(coll_id, org)
 
     async def get_collection(
-<<<<<<< HEAD
-        self, coll_id: uuid.UUID, org: Organization, resources=False, public_only=False
-    ) -> CollOut:
-=======
         self, coll_id: UUID, org: Organization, resources=False, public_only=False
-    ):
->>>>>>> b8351a7f
+    ) -> CollOut:
         """Get collection by id"""
         query: dict[str, object] = {"_id": coll_id}
         if public_only:
@@ -456,34 +441,15 @@
         response_model=CollOut,
     )
     async def get_collection(
-<<<<<<< HEAD
-        coll_id: uuid.UUID, org: Organization = Depends(org_viewer_dep)
+        coll_id: UUID, org: Organization = Depends(org_viewer_dep)
     ) -> CollOut:
         return await colls.get_collection(coll_id, org)
-
-    @app.get("/orgs/{oid}/collections/{coll_id}/replay.json", tags=["collections"])
-    async def get_collection_replay(
-        coll_id: uuid.UUID, org: Organization = Depends(org_viewer_dep)
-    ) -> CollOut:
-        return await colls.get_collection(coll_id, org, resources=True)
-=======
-        coll_id: UUID, org: Organization = Depends(org_viewer_dep)
-    ):
-        coll = await colls.get_collection(coll_id, org)
-        if not coll:
-            raise HTTPException(status_code=404, detail="collection_not_found")
-        return coll
 
     @app.get("/orgs/{oid}/collections/{coll_id}/replay.json", tags=["collections"])
     async def get_collection_replay(
         coll_id: UUID, org: Organization = Depends(org_viewer_dep)
-    ):
-        coll = await colls.get_collection(coll_id, org, resources=True)
-        if not coll:
-            raise HTTPException(status_code=404, detail="collection_not_found")
-
-        return coll
->>>>>>> b8351a7f
+    ) -> CollOut:
+        return await colls.get_collection(coll_id, org, resources=True)
 
     @app.get(
         "/orgs/{oid}/collections/{coll_id}/public/replay.json", tags=["collections"]
