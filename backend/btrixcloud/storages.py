--- conflicted
+++ resolved
@@ -7,23 +7,16 @@
 
 import asyncio
 import json
-<<<<<<< HEAD
 import queue
 import time
-=======
->>>>>>> 5807507f
 
 from datetime import datetime
 
 from fastapi import Depends, HTTPException
 from stream_zip import stream_zip, NO_COMPRESSION_64
 
-<<<<<<< HEAD
 from boto3.s3.transfer import TransferConfig
 
-
-=======
->>>>>>> 5807507f
 import aiobotocore.session
 import boto3
 
@@ -159,7 +152,6 @@
 
 
 # ============================================================================
-<<<<<<< HEAD
 async def get_client(org, crawl_manager, storage_name="default"):
     """get async client"""
     s3storage = None
@@ -176,8 +168,6 @@
 
 
 # ============================================================================
-=======
->>>>>>> 5807507f
 async def get_sync_client(org, crawl_manager, storage_name="default", use_access=False):
     """get sync client"""
     s3storage = None
@@ -385,7 +375,6 @@
 
 
 # ============================================================================
-<<<<<<< HEAD
 def get_public_policy(bucket_path):
     """return public policy for /public paths"""
     return {
@@ -403,8 +392,6 @@
 
 
 # ============================================================================
-=======
->>>>>>> 5807507f
 def _sync_dl(all_files, client, bucket, key):
     """generate streaming zip as sync"""
     for file_ in all_files:
@@ -453,7 +440,6 @@
 
     resp = await loop.run_in_executor(None, _sync_dl, files, client, bucket, key)
 
-<<<<<<< HEAD
     return resp
 
 
@@ -622,7 +608,4 @@
             """read interface for file-like obj"""
             return b"".join(up_to_iter(size))
 
-    return FileLikeObj()
-=======
-    return resp
->>>>>>> 5807507f
+    return FileLikeObj()